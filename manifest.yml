---
applications:
- name: federalistapp
buildpack: nodejs_buildpack
stack: cflinuxfs2
routes:
- route: federalistapp.18f.gov
<<<<<<< HEAD
- route: federalistapp.fr.cloud.gov
=======
- route: federalist.fr.cloud.gov
>>>>>>> e83e2bba
disk_quota: 2G
memory: 256MB
instances: 5
services:
- federalist-production-rds
- federalist-production-s3
- federalist-production-env
- federalist-site-wide-error
- federalist-production-sqs-creds
- federalist-production-redis
env:
  NODE_ENV: production
  APP_ENV: production
  APP_HOSTNAME: https://federalistapp.18f.gov
  HOMEPAGE_URL: https://federalist.18f.gov
  LOG_LEVEL: info
  NPM_CONFIG_PRODUCTION: true
  NODE_MODULES_CACHE: false
  FEDERALIST_PREVIEW_HOSTNAME: https://federalist-proxy.app.cloud.gov
<<<<<<< HEAD
  SOCKET_HOST: https://federalistapp.fr.cloud.gov
=======
  SOCKET_HOST: https://federalist.fr.cloud.gov
  USER_AUDITOR: federalist
>>>>>>> e83e2bba
<|MERGE_RESOLUTION|>--- conflicted
+++ resolved
@@ -5,11 +5,7 @@
 stack: cflinuxfs2
 routes:
 - route: federalistapp.18f.gov
-<<<<<<< HEAD
 - route: federalistapp.fr.cloud.gov
-=======
-- route: federalist.fr.cloud.gov
->>>>>>> e83e2bba
 disk_quota: 2G
 memory: 256MB
 instances: 5
@@ -29,9 +25,5 @@
   NPM_CONFIG_PRODUCTION: true
   NODE_MODULES_CACHE: false
   FEDERALIST_PREVIEW_HOSTNAME: https://federalist-proxy.app.cloud.gov
-<<<<<<< HEAD
   SOCKET_HOST: https://federalistapp.fr.cloud.gov
-=======
-  SOCKET_HOST: https://federalist.fr.cloud.gov
-  USER_AUDITOR: federalist
->>>>>>> e83e2bba
+  USER_AUDITOR: federalist