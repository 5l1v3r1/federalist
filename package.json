--- conflicted
+++ resolved
@@ -52,11 +52,8 @@
   "devDependencies": {
     "mocha": "^2.2.5",
     "nodemon": "^1.3.7",
-<<<<<<< HEAD
+    "brfs": "^1.4.0",
+    "watchify": "^3.2.2",
     "sinon": "^1.14.1"
-=======
-    "brfs": "^1.4.0",
-    "watchify": "^3.2.2"
->>>>>>> dea7a8cb
   }
 }