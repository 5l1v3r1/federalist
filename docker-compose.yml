--- conflicted
+++ resolved
@@ -16,10 +16,8 @@
     environment:
       JWT_SECRET: 'shhHhh...'
       USER_AUDITOR: federalist
-<<<<<<< HEAD
       FEATURE_PROXY_EDGE_LINKS: 'true'
       FEATURE_PROXY_EDGE_DYNAMO: 'true'
-=======
       FEATURE_ADMIN_AUTH: 'true'
   admin-client:
     image: node:12
@@ -32,7 +30,6 @@
     depends_on:
       - app
     command: ["yarn", "dev"]
->>>>>>> 64c3e6b4
   db:
     build:
       dockerfile: Dockerfile-db
