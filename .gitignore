# Local config
config/local.js
config/local-from-staging.js

# Webpack-generated assets
public/js/bundle.js
public/js/bundle.*.js*
public/styles/styles.css
public/styles/styles.*.css*
public/styles/uswds.*.css*
webpack-manifest.json
webpackAssets
public/stats.json
dist


# Node.js / NPM
lib-cov
*.seed
*.log
*.out
*.pid
npm-debug.log
node_modules/
coverage
.nyc_output
.yarn-cache

# Miscellaneous
*~
*#
.git
.DS_STORE
.netbeans
nbproject
.idea
.node_history
cf-ssh.yml
.env
.sass-cache
current-sites.csv
.vscode
credentials*.json
<<<<<<< HEAD
tmp-*
=======
tmp
>>>>>>> 3b78e004
<|MERGE_RESOLUTION|>--- conflicted
+++ resolved
@@ -41,8 +41,4 @@
 current-sites.csv
 .vscode
 credentials*.json
-<<<<<<< HEAD
-tmp-*
-=======
-tmp
->>>>>>> 3b78e004
+tmp