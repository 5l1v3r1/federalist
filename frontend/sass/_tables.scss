.usa-table-borderless {
  thead {
    background-color: $color-gray-lightest;
  }

  th:first-child {
    padding-left: 1rem;
  }
}

.log-table {
  font-size: 1.45rem;

  pre {
    margin: 0;
    // max-height: 200px;
    // overflow: auto;
    white-space: pre-wrap;
  }
  .usa-button {
    font-size: 1.5rem;
  }
  .table-actions {
    a {
      margin: 0;
    }
    .usa-button {
      border-radius: 10px;
      font-weight: bold;
    }
  }

  th, td {
    min-width: 124px;
  }
}

<<<<<<< HEAD
.table-full-width.log-table__site-builds {
  th {
    white-space: nowrap;
  }

  td, tbody th {
    vertical-align: top;
    padding: 1.5rem 1rem;
  }

  .commit-link {
    font-weight: bold;

    * {
      vertical-align: top;
    }

    a {
      margin-left: 1rem;
    }

    + * {
      margin-left: 3.5rem;
    }
  }

  .usa-button {
    width: initial;
  }

  @media screen and (max-width: 990px) {
    display: block;
    width: 100%;

    thead {
      position: absolute;
      left: -999em;
    }

    tbody {
      display: block;

      tr {
        display: block;
        border: 1px solid rgb(104, 104, 104);
        margin-bottom: 3rem;
        position: relative;
      }

      td > *:first-child {
        margin-left: 3.5rem;
      }

      th, td {
        display: flex;
        align-items: stretch;
        padding: 0;
        position: relative;

        > *:first-child {
          padding: 1.5rem;
        }

        &::before {
          background-color: #eef4fb;
          padding: 1.5rem;
          color: $color-blue-dark;
          content: attr(data-title);
          flex: none;
          font-weight: bold;
          margin-right: .25rem;
          max-width: 10.5rem;
          text-align: left;
          width: 50%;
        }

        p {
          font-size: 1.5rem;
        }
      }
    }
  }
}

.log-table__site-build-log pre {
  border: 1px solid lightgrey;
=======
.log-table__site-build-log {
  //border-top: 1px solid lightgrey;
  .log-source-menu {
    a {
      color: $color-black;
    }
  }

  th, td {
    vertical-align: top;
    border: none;

    a {
      text-decoration: none;
    }

    .log-source-header {
      background-color: #112e51;//#eef4fb;//#112e51;//$color-black;
      padding: 0.5rem;
      a {
        color: $color-white;//#eef4fb;//#112e51;//$color-white;
      }
    }
  }
>>>>>>> 7a8bfe47
}

.log-data {
  table {
    margin: 0px;
  }
  pre {
    border: 1px solid lightgrey;
  }
}
.table-full-width {
  width: 100%;
  td,
  th {
    padding: 1rem;
  }
}<|MERGE_RESOLUTION|>--- conflicted
+++ resolved
@@ -35,7 +35,6 @@
   }
 }
 
-<<<<<<< HEAD
 .table-full-width.log-table__site-builds {
   th {
     white-space: nowrap;
@@ -122,7 +121,8 @@
 
 .log-table__site-build-log pre {
   border: 1px solid lightgrey;
-=======
+}
+
 .log-table__site-build-log {
   //border-top: 1px solid lightgrey;
   .log-source-menu {
@@ -147,7 +147,6 @@
       }
     }
   }
->>>>>>> 7a8bfe47
 }
 
 .log-data {
@@ -158,6 +157,7 @@
     border: 1px solid lightgrey;
   }
 }
+
 .table-full-width {
   width: 100%;
   td,
