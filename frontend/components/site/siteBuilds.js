--- conflicted
+++ resolved
@@ -169,13 +169,12 @@
                   {builds.data.map((build) => {
                     const { message, icon } = buildStateData(build.state);
 
-<<<<<<< HEAD
                     return (
                       <tr key={build.id}>
                         <th scope="row" data-title="Branch">
                           <div>
                             <p className="commit-link truncate">
-                              { React.createElement(icon) }
+                              { icon && React.createElement(icon) }
                               { SiteBuilds.commitLink(build) }
                             </p>
                             <div>
@@ -193,16 +192,6 @@
                           </div>
                         </th>
                         <td data-title="Message">
-=======
-                  return (
-                    <tr key={build.id}>
-                      <th scope="row" data-title="Branch">
-                        <div>
-                          <p className="commit-link truncate">
-                            { icon && React.createElement(icon) }
-                            { SiteBuilds.commitLink(build) }
-                          </p>
->>>>>>> bb8fc3b3
                           <div>
                             <p>{ message }</p>
                             { SiteBuilds.buildLogsLink(build) }
