import React from 'react';
import PropTypes from 'prop-types';
import { Field, reduxForm } from 'redux-form';

import BranchField from '../Fields/BranchField';
import GitHubRepoUrlField from '../Fields/GitHubRepoUrlField';
import SelectSiteEngine from '../SelectSiteEngine';
import AlertBanner from '../alertBanner';

<<<<<<< HEAD
const propTypes = {
  showAddNewSiteFields: PropTypes.bool,

  initialValues: PropTypes.shape({
    engine: PropTypes.string.isRequired,
    defaultBranch: PropTypes.string.isRequired,
  }).isRequired,
  // the following props are from reduxForm:
  handleSubmit: PropTypes.func.isRequired,
  pristine: PropTypes.bool.isRequired,
};

const defaultProps = {
  showAddNewSiteFields: false,
};

=======
>>>>>>> a2f3f6eb
const showNewSiteAlert = () => {
  const message = (
    <span>
      Looks like this site is completely new to Federalist!
      <br />
      Please fill out these additional fields to complete the process.
    </span>
  );

  return <AlertBanner status="info" header="New Site" message={message} />;
};

export const AddRepoSiteForm = ({
  // even though initialValues is not directly used, it is used
  // by reduxForm, and we want PropType validation on it, so we'll
  // keep it here but disable the eslint rule below
  initialValues, // eslint-disable-line no-unused-vars
  pristine,
  handleSubmit,
  showAddNewSiteFields,
}) => (
  <form onSubmit={handleSubmit}>
    <div className="form-group">
      <GitHubRepoUrlField
        label="Already have a GitHub repo for your site? Paste the URL here."
        name="repoUrl"
        id="repoUrl"
        placeholder="https://github.com/owner/repository"
        className="form-control"
        readOnly={showAddNewSiteFields}
      />
    </div>
    {
      showAddNewSiteFields && (
      <div className="add-repo-site-additional-fields">
        {showNewSiteAlert()}
        <div className="form-group">
          <label htmlFor="engine">Static site engine</label>
          <Field
            name="engine"
            id="engine"
            component={p =>
              <SelectSiteEngine
                value={p.input.value}
                onChange={p.input.onChange}
                className="form-control"
              />
            }
          />
        </div>
        <div className="form-group">
          <BranchField
            label="Primary branch"
            type="text"
            id="defaultBranch"
            className="form-control"
            placeholder="master"
            name="defaultBranch"
            required
          />
        </div>
      </div>
    )}
    <button
      type="submit"
      className="usa-button usa-button-primary"
      style={{ display: 'inline-block' }}
      disabled={pristine}
    >
      Add repository-based site
    </button>
  </form>
);

AddRepoSiteForm.propTypes = {
  showAddNewSiteFields: PropTypes.bool,

  initialValues: PropTypes.shape({
    engine: PropTypes.string.isRequired,
  }).isRequired,
  // the following props are from reduxForm:
  handleSubmit: PropTypes.func.isRequired,
  pristine: PropTypes.bool.isRequired,
};

AddRepoSiteForm.defaultProps = {
  showAddNewSiteFields: false,
};

// create a higher-order component with reduxForm and export that
export default reduxForm({ form: 'addRepoSite' })(AddRepoSiteForm);<|MERGE_RESOLUTION|>--- conflicted
+++ resolved
@@ -7,25 +7,6 @@
 import SelectSiteEngine from '../SelectSiteEngine';
 import AlertBanner from '../alertBanner';
 
-<<<<<<< HEAD
-const propTypes = {
-  showAddNewSiteFields: PropTypes.bool,
-
-  initialValues: PropTypes.shape({
-    engine: PropTypes.string.isRequired,
-    defaultBranch: PropTypes.string.isRequired,
-  }).isRequired,
-  // the following props are from reduxForm:
-  handleSubmit: PropTypes.func.isRequired,
-  pristine: PropTypes.bool.isRequired,
-};
-
-const defaultProps = {
-  showAddNewSiteFields: false,
-};
-
-=======
->>>>>>> a2f3f6eb
 const showNewSiteAlert = () => {
   const message = (
     <span>
@@ -105,6 +86,7 @@
 
   initialValues: PropTypes.shape({
     engine: PropTypes.string.isRequired,
+    defaultBranch: PropTypes.string.isRequired,
   }).isRequired,
   // the following props are from reduxForm:
   handleSubmit: PropTypes.func.isRequired,
