const expect = require('chai').expect;
const config = require('../../../../config');
const factory = require('../../support/factory');
const GitHub = require('../../../../api/services/GitHub');
const githubAPINocks = require('../../support/githubAPINocks');

describe('GitHub', () => {
  describe('.getRepository(user, owner, repository)', () => {
    it('should resolve with the repository data if the repo exists', (done) => {
      factory.user().then((user) => {
        githubAPINocks.repo({
          accessToken: user.accessToken,
          owner: 'repo-owner',
          repo: 'repo-name',
          response: [200, {
            name: 'repo-name',
            owner: {
              login: 'repo-owner',
            },
            meta: {},
          }],
        });

        return GitHub.getRepository(user, 'repo-owner', 'repo-name');
      }).then((data) => {
        expect(data).to.deep.equal({
          name: 'repo-name',
          owner: {
            login: 'repo-owner',
          },
          meta: {},
        });
        done();
      }).catch(done);
    });

    it('should resolve with null if the repo does not exist', (done) => {
      factory.user().then((user) => {
        githubAPINocks.repo({
          accessToken: user.accessToken,
          owner: 'repo-owner',
          repo: 'repo-name',
          response: [200, {
            message: 'Not Found',
            documentation_url: 'https://developer.github.com/v3',
          }],
        });

        return GitHub.getRepository(user, 'repo-owner', 'repo-name');
      }).then((result) => {
        expect(result.message).to.equal('Not Found');
        done();
      }).catch(done);
    });
  });

  describe('.createRepository(user, owner, repository)', () => {
    it('should create a repository for the user if the user is the owner', (done) => {
      let createRepoNock;

      factory.user().then((user) => {
        createRepoNock = githubAPINocks.createRepoForUser({
          accessToken: user.accessToken,
          repo: 'repo-name',
        });

        return GitHub.createRepo(user, user.username, 'repo-name');
      }).then(() => {
        expect(createRepoNock.isDone()).to.equal(true);
        done();
      }).catch(done);
    });

    it('should create a repository for an org if the user is not the owner', (done) => {
      let createRepoNock;

      factory.user().then((user) => {
        createRepoNock = githubAPINocks.createRepoForOrg({
          accessToken: user.accessToken,
          org: 'org-name',
          repo: 'repo-name',
        });

        return GitHub.createRepo(user, 'org-name', 'repo-name');
      }).then(() => {
        expect(createRepoNock.isDone()).to.equal(true);
        done();
      }).catch(done);
    });

    it('should create a user repository even if the case for the owner and username don\'t match', (done) => {
      let createRepoNock;

      factory.user().then((user) => {
        createRepoNock = githubAPINocks.createRepoForUser({
          accessToken: user.accessToken,
          repo: 'repo-name',
        });

        return GitHub.createRepo(user, user.username.toUpperCase(), 'repo-name');
      }).then(() => {
        expect(createRepoNock.isDone()).to.equal(true);
        done();
      }).catch(done);
    });

    it('should reject if the user is not authorized to create a repository', (done) => {
      factory.user().then((user) => {
        githubAPINocks.createRepoForOrg({
          accessToken: user.accessToken,
          org: 'org-name',
          repo: 'repo-name',
          response: [403, {
            message: 'You need admin access to the organization before adding a repository to it.',
          }],
        });

        return GitHub.createRepo(user, 'org-name', 'repo-name');
      }).catch((err) => {
        expect(err.status).to.equal(400);
        expect(err.message).to.equal('You need admin access to the organization before adding a repository to it.');
        done();
      }).catch(done);
    });

    it('should reject if the repo already exists', (done) => {
      factory.user().then((user) => {
        githubAPINocks.createRepoForOrg({
          accessToken: user.accessToken,
          org: 'org-name',
          repo: 'repo-name',
          response: [422, {
            errors: [{ message: 'name already exists on this account' }],
          }],
        });

        return GitHub.createRepo(user, 'org-name', 'repo-name');
      }).catch((err) => {
        expect(err.status).to.equal(400);
        expect(err.message).to.equal('A repo with that name already exists.');
        done();
      }).catch(done);
    });
  });

  describe('.setWebhook(site, user)', () => {
    it('should set a webhook on the repository', (done) => {
      let site;
      let user;

      factory.user()
        .then((model) => {
          user = model;
          return factory.site();
        })
        .then((model) => {
          site = model;
          githubAPINocks.webhook({
            accessToken: user.accessToken,
            owner: site.owner,
            repo: site.repository,
            response: 201,
          });
          return GitHub.setWebhook(site, user.id);
        })
        .then(() => {
          done();
        })
        .catch(done);
    });

    it('should resolve if the webhook already exists', (done) => {
      let site;
      let user;

      factory.user()
        .then((model) => {
          user = model;
          return factory.site();
        })
        .then((model) => {
          site = model;
          githubAPINocks.webhook({
            accessToken: user.accessToken,
            owner: site.owner,
            repo: site.repository,
            response: [400, {
              errors: [{ message: 'Hook already exists on this repository' }],
            }],
          });
          return GitHub.setWebhook(site, user.id);
        })
        .then(() => {
          done();
        })
        .catch(done);
    });

    it('should reject if the user does not have admin access to the repository', (done) => {
      let site;
      let user;

      factory.user()
        .then((model) => {
          user = model;
          return factory.site();
        })
        .then((model) => {
          site = model;
          githubAPINocks.webhook({
            accessToken: user.accessToken,
            owner: site.owner,
            repo: site.repository,
            response: [404, {
              message: 'Not Found',
            }],
          });
          return GitHub.setWebhook(site, user.id);
        })
        .then(() => {
          throw new Error('Expected admin access error');
        })
        .catch((err) => {
          expect(err.status).to.equal(400);
          expect(err.message).to.equal('You do not have admin access to this repository');
          done();
        })
        .catch(done);
    });
  });

  describe('.validateUser(accessToken)', () => {
    it('should resolve if the user is on a whitelisted team', (done) => {
      githubAPINocks.userOrganizations({
        accessToken: '123abc',
        organizations: [{ id: config.passport.github.organizations[0] }],
      });

      GitHub.validateUser('123abc').then(() => {
        done();
      }).catch(done);
    });

    it('should reject if the user is not on a whitelisted team', (done) => {
      const FAKE_INVALID_ORG_ID = 4598345;

      githubAPINocks.userOrganizations({
        accessToken: '123abc',
        organizations: [{ id: FAKE_INVALID_ORG_ID }],
      });

      GitHub.validateUser('123abc').catch((err) => {
        expect(err.message).to.equal('Unauthorized');
        done();
      });
    });

    it('should reject if access token is not a valid GitHub access token', (done) => {
      githubAPINocks.userOrganizations({
        accessToken: '123abc',
        response: 403,
      });

      GitHub.validateUser('123abc').catch(() => done());
    });
  });

  describe('.getBranch', () => {
    let promised;
    let mockGHRequest;

    beforeEach(() => {
      mockGHRequest = null;
      const userPromise = factory.user();
      const sitePromise = factory.site({ users: Promise.all([userPromise]) });

      promised = Promise.props({
        user: userPromise,
        site: sitePromise,
      });
    });

    it('returns a branch based on the supplied parameters', (done) => {
      promised.then((values) => {
        const { owner, repository } = values.site;
        const branch = 'master';

        mockGHRequest = githubAPINocks.getBranch({
          owner,
          repo: repository,
          branch,
        });

        return GitHub.getBranch(values.user, owner, repository, branch);
      })
      .then((branchInfo) => {
        expect(branchInfo).to.be.defined;
        expect(branchInfo.name).to.be.defined;
        expect(branchInfo.commit).to.be.defined;
        expect(mockGHRequest.isDone()).to.be.true;
        done();
      })
      .catch(done);
    });

    it('returns an error if branch is not defined', (done) => {
      promised.then((values) => {
        const { owner, repository } = values.site;
        const branch = 'master';

        mockGHRequest = githubAPINocks.getBranch({
          owner,
          repo: repository,
          branch,
          response: [400, {
            errors: [{ message: 'Not Found' }],
          }],
        });

        return GitHub.getBranch(values.user, owner, repository)
          .catch((err) => {
            expect(err.code).to.equal(400);
            done();
          });
      })
      .catch(done);
    });
  });

<<<<<<< HEAD
  describe('.getOrganizationMembers', () => {
    it('returns a list of all organization members', (done) => {
      const accessToken = 'token';
      const organization = 'testOrg';

      githubAPINocks.getOrganizationMembers({ accessToken, organization });
      githubAPINocks.getOrganizationMembers({ accessToken, organization, page: 2 });
      githubAPINocks.getOrganizationMembers({ accessToken, organization, page: 3 });
      GitHub.getOrganizationMembers(accessToken, organization)
        .then((members) => {
          expect(members.length).to.equal(101);
=======
  describe('.getRepositories', () => {
    it('returns a list of a user repositories', (done) => {
      const accessToken = 'token';

      githubAPINocks.getRepositories({ accessToken });
      githubAPINocks.getRepositories({ accessToken, page: 2 });
      githubAPINocks.getRepositories({ accessToken, page: 3 });
      GitHub.getRepositories(accessToken)
        .then((repos) => {
          expect(repos.length).to.equal(101);
>>>>>>> e25db7a9
          done();
        })
        .catch(done);
    });

    it('returns an exception', (done) => {
<<<<<<< HEAD
      const accessToken = 'token';
      const organization = 'failOrg';

      githubAPINocks.getOrganizationMembers({ accessToken, organization });
      GitHub.getOrganizationMembers(accessToken, organization)
=======
      const accessToken = 'invalid';

      GitHub.getRepositories(accessToken)
>>>>>>> e25db7a9
        .catch((err) => {
          expect(err.code).to.exist;
          done();
        });
    });
<<<<<<< HEAD

    it('returns a list of organization admin members', (done) => {
      const accessToken = 'token';
      const organization = 'testOrg';

      githubAPINocks.getOrganizationMembers({ accessToken, organization, role: 'admin' });
      githubAPINocks.getOrganizationMembers({ accessToken, organization, role: 'admin', page: 2 });
      githubAPINocks.getOrganizationMembers({ accessToken, organization, role: 'admin', page: 3 });
      GitHub.getOrganizationMembers(accessToken, organization, 'admin')
        .then((members) => {
          expect(members.length).to.equal(3);
          done();
        })
        .catch(done);
    });

    it('returns a list of organization non-admin members', (done) => {
      const accessToken = 'token';
      const organization = 'testOrg';

      githubAPINocks.getOrganizationMembers({ accessToken, organization, role: 'member' });
      githubAPINocks.getOrganizationMembers({ accessToken, organization, role: 'member', page: 2 });
      githubAPINocks.getOrganizationMembers({ accessToken, organization, role: 'member', page: 3 });
      GitHub.getOrganizationMembers(accessToken, organization, 'member')
        .then((members) => {
          expect(members.length).to.equal(98);
          done();
        })
        .catch(done);
    });
  });

  describe('.getTeamMembers', () => {
    /* eslint-disable camelcase */
    it('returns a branch based on the supplied parameters', (done) => {
      const accessToken = 'token';
      const team_id = 12345;

      githubAPINocks.getTeamMembers({ accessToken, team_id });
      githubAPINocks.getTeamMembers({ accessToken, team_id, page: 2 });
      githubAPINocks.getTeamMembers({ accessToken, team_id, page: 3 });
      GitHub.getTeamMembers(accessToken, team_id)
        .then((members) => {
          expect(members.length).to.equal(102);
=======
  });

  describe('.getCollaborators', () => {
    it('returns a list of a repo collaborators', (done) => {
      const accessToken = 'token';
      const owner = 'owner';
      const repository = 'repo';

      githubAPINocks.getCollaborators({ accessToken, owner, repository });
      githubAPINocks.getCollaborators({ accessToken, owner, repository, page: 2 });
      githubAPINocks.getCollaborators({ accessToken, owner, repository, page: 3 });

      GitHub.getCollaborators(accessToken, owner, repository)
        .then((collabs) => {
          expect(collabs.length).to.equal(101);
>>>>>>> e25db7a9
          done();
        })
        .catch(done);
    });

<<<<<<< HEAD
    it('returns a branch based on the supplied parameters', (done) => {
      const accessToken = 'token';
      const team_id = 'failTeam';

      githubAPINocks.getTeamMembers({ accessToken, team_id });
      GitHub.getTeamMembers(accessToken, team_id)
=======
    it('returns an exception', (done) => {
      const accessToken = 'invalid';

      GitHub.getRepositories(accessToken)
>>>>>>> e25db7a9
        .catch((err) => {
          expect(err.code).to.exist;
          done();
        });
    });
<<<<<<< HEAD
    /* eslint-enable camelcase */
=======
>>>>>>> e25db7a9
  });
});<|MERGE_RESOLUTION|>--- conflicted
+++ resolved
@@ -327,7 +327,61 @@
     });
   });
 
-<<<<<<< HEAD
+    describe('.getRepositories', () => {
+    it('returns a list of a user repositories', (done) => {
+      const accessToken = 'token';
+
+      githubAPINocks.getRepositories({ accessToken });
+      githubAPINocks.getRepositories({ accessToken, page: 2 });
+      githubAPINocks.getRepositories({ accessToken, page: 3 });
+      GitHub.getRepositories(accessToken)
+        .then((repos) => {
+          expect(repos.length).to.equal(101);
+          done();
+        })
+        .catch(done);
+    });
+
+    it('returns an exception', (done) => {
+      const accessToken = 'invalid';
+
+      GitHub.getRepositories(accessToken)
+        .catch((err) => {
+          expect(err.code).to.exist;
+          done();
+        });
+    });
+  });
+
+  describe('.getCollaborators', () => {
+    it('returns a list of a repo collaborators', (done) => {
+      const accessToken = 'token';
+      const owner = 'owner';
+      const repository = 'repo';
+
+      githubAPINocks.getCollaborators({ accessToken, owner, repository });
+      githubAPINocks.getCollaborators({ accessToken, owner, repository, page: 2 });
+      githubAPINocks.getCollaborators({ accessToken, owner, repository, page: 3 });
+
+      GitHub.getCollaborators(accessToken, owner, repository)
+        .then((collabs) => {
+          expect(collabs.length).to.equal(101);
+          done();
+        })
+        .catch(done);
+    });
+
+    it('returns an exception', (done) => {
+      const accessToken = 'invalid';
+
+      GitHub.getRepositories(accessToken)
+        .catch((err) => {
+          expect(err.code).to.exist;
+          done();
+        });
+    });
+  });
+
   describe('.getOrganizationMembers', () => {
     it('returns a list of all organization members', (done) => {
       const accessToken = 'token';
@@ -339,41 +393,22 @@
       GitHub.getOrganizationMembers(accessToken, organization)
         .then((members) => {
           expect(members.length).to.equal(101);
-=======
-  describe('.getRepositories', () => {
-    it('returns a list of a user repositories', (done) => {
-      const accessToken = 'token';
-
-      githubAPINocks.getRepositories({ accessToken });
-      githubAPINocks.getRepositories({ accessToken, page: 2 });
-      githubAPINocks.getRepositories({ accessToken, page: 3 });
-      GitHub.getRepositories(accessToken)
-        .then((repos) => {
-          expect(repos.length).to.equal(101);
->>>>>>> e25db7a9
           done();
         })
         .catch(done);
     });
 
     it('returns an exception', (done) => {
-<<<<<<< HEAD
       const accessToken = 'token';
       const organization = 'failOrg';
 
       githubAPINocks.getOrganizationMembers({ accessToken, organization });
       GitHub.getOrganizationMembers(accessToken, organization)
-=======
-      const accessToken = 'invalid';
-
-      GitHub.getRepositories(accessToken)
->>>>>>> e25db7a9
         .catch((err) => {
           expect(err.code).to.exist;
           done();
         });
     });
-<<<<<<< HEAD
 
     it('returns a list of organization admin members', (done) => {
       const accessToken = 'token';
@@ -418,49 +453,22 @@
       GitHub.getTeamMembers(accessToken, team_id)
         .then((members) => {
           expect(members.length).to.equal(102);
-=======
-  });
-
-  describe('.getCollaborators', () => {
-    it('returns a list of a repo collaborators', (done) => {
-      const accessToken = 'token';
-      const owner = 'owner';
-      const repository = 'repo';
-
-      githubAPINocks.getCollaborators({ accessToken, owner, repository });
-      githubAPINocks.getCollaborators({ accessToken, owner, repository, page: 2 });
-      githubAPINocks.getCollaborators({ accessToken, owner, repository, page: 3 });
-
-      GitHub.getCollaborators(accessToken, owner, repository)
-        .then((collabs) => {
-          expect(collabs.length).to.equal(101);
->>>>>>> e25db7a9
-          done();
-        })
-        .catch(done);
-    });
-
-<<<<<<< HEAD
+          done();
+        })
+        .catch(done);
+    });
+
     it('returns a branch based on the supplied parameters', (done) => {
       const accessToken = 'token';
       const team_id = 'failTeam';
 
       githubAPINocks.getTeamMembers({ accessToken, team_id });
       GitHub.getTeamMembers(accessToken, team_id)
-=======
-    it('returns an exception', (done) => {
-      const accessToken = 'invalid';
-
-      GitHub.getRepositories(accessToken)
->>>>>>> e25db7a9
         .catch((err) => {
           expect(err.code).to.exist;
           done();
         });
     });
-<<<<<<< HEAD
     /* eslint-enable camelcase */
-=======
->>>>>>> e25db7a9
   });
 });