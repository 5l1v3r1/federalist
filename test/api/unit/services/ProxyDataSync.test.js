const { expect } = require('chai');
const sinon = require('sinon');

const { app: { proxySiteTable } } = require('../../../../config');
const { DynamoDBDocumentHelper } = require('../../../../api/services/DynamoDBDocumentHelper');

const ProxyDataSync = require('../../../../api/services/ProxyDataSync');

const {
  saveSite, saveSites, removeSite, siteToItem, getSiteKey,
} = ProxyDataSync;

const site = {
  id: 2,
  owner: 'testOwner',
  repository: 'testRepo',
  awsBucketName: 'testBucket',
  awsBucketRegion: 'testRegion',
<<<<<<< HEAD
  config: {},
=======
  subdomain: 'www',
  updatedAt: new Date(),

>>>>>>> 24234b14
};

describe('ProxyDataSync', () => {
  it('uses the site\'s subdomain as the sitekey', () => {
    expect(getSiteKey(site)).to.eql(site.subdomain);
  });

  it('can save an item', () => {
    const putSpy = sinon.spy(DynamoDBDocumentHelper.prototype, 'put');
    const start = new Date();
    saveSite(site);

    sinon.assert.calledOnce(putSpy);
    expect(putSpy.args[0][0]).to.equal(proxySiteTable);
    const siteItem = putSpy.args[0][1];
    expect(new Date(siteItem.UpdatedAt) >= start).to.be.true;
    delete siteItem.UpdatedAt;
    expect(siteItem).to.deep.equal({
      Id: site.subdomain,
      Settings: {
        BucketName: site.awsBucketName,
        BucketRegion: site.awsBucketRegion,
      },
      SiteUpdatedAt: site.updatedAt.toISOString(),
    });
  });

  it('can delete an item', () => {
    const deleteStub = sinon.stub(DynamoDBDocumentHelper.prototype, 'delete');

    removeSite(site);

    sinon.assert.calledOnceWithExactly(
      deleteStub, proxySiteTable, { Id: getSiteKey(site) }
    );
  });

  it('can save array of sites', () => {
    const batchWriteStub = sinon.stub(DynamoDBDocumentHelper.prototype, 'batchWrite');

    saveSites([site]);

    sinon.assert.calledOnceWithExactly(
      batchWriteStub,
      proxySiteTable,
      [{ PutRequest: { Item: siteToItem(site) } }]
    );
  });

<<<<<<< HEAD
  it('convert site to item w/o basicAuth', () => {
=======
  it('convert site to item', () => {
    const start = new Date();
    const obj = siteToItem(site);
>>>>>>> 24234b14
    const item = {
      Id: getSiteKey(site),
      Settings: {
        BucketName: site.awsBucketName,
        BucketRegion: site.awsBucketRegion,
      },
      SiteUpdatedAt: site.updatedAt.toISOString(),
    };
    
    expect(start <= new Date(obj.UpdatedAt)).to.be.true;
    expect(new Date() >= new Date(obj.UpdatedAt)).to.be.true;
    delete obj.UpdatedAt;
    expect(item).to.deep.equal(obj);

  });

  it('convert site to item w/ basicAuth', () => {
    const basicAuth = {
      username: 'username',
      password: 'password',
    };
    const protectedSite = { ...site };
    protectedSite.config.basicAuth = basicAuth;

    const item = {
      id: getSiteKey(site),
      settings: {
        bucket_name: site.awsBucketName,
        bucket_region: site.awsBucketRegion,
        basicAuth,
      },
    };

    expect(item).to.deep.equal(siteToItem(protectedSite));
  });
});<|MERGE_RESOLUTION|>--- conflicted
+++ resolved
@@ -16,13 +16,9 @@
   repository: 'testRepo',
   awsBucketName: 'testBucket',
   awsBucketRegion: 'testRegion',
-<<<<<<< HEAD
   config: {},
-=======
   subdomain: 'www',
   updatedAt: new Date(),
-
->>>>>>> 24234b14
 };
 
 describe('ProxyDataSync', () => {
@@ -72,13 +68,9 @@
     );
   });
 
-<<<<<<< HEAD
   it('convert site to item w/o basicAuth', () => {
-=======
-  it('convert site to item', () => {
     const start = new Date();
     const obj = siteToItem(site);
->>>>>>> 24234b14
     const item = {
       Id: getSiteKey(site),
       Settings: {
@@ -96,22 +88,28 @@
   });
 
   it('convert site to item w/ basicAuth', () => {
+    const start = new Date();
     const basicAuth = {
       username: 'username',
       password: 'password',
     };
     const protectedSite = { ...site };
     protectedSite.config.basicAuth = basicAuth;
+    const obj = siteToItem(protectedSite);
 
     const item = {
-      id: getSiteKey(site),
-      settings: {
-        bucket_name: site.awsBucketName,
-        bucket_region: site.awsBucketRegion,
-        basicAuth,
+      Id: getSiteKey(site),
+      Settings: {
+        BucketName: site.awsBucketName,
+        BucketRegion: site.awsBucketRegion,
+        BasicAuth: basicAuth,
       },
+      SiteUpdatedAt: site.updatedAt.toISOString(),
     };
 
-    expect(item).to.deep.equal(siteToItem(protectedSite));
+    expect(start <= new Date(obj.UpdatedAt)).to.be.true;
+    expect(new Date() >= new Date(obj.UpdatedAt)).to.be.true;
+    delete obj.UpdatedAt;
+    expect(item).to.deep.equal(obj);
   });
 });