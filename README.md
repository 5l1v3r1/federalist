--- conflicted
+++ resolved
@@ -70,14 +70,11 @@
     endpoint: '<<your ngrok url>>/webhook/github',
     secret: 'test secret'
   }
-<<<<<<< HEAD
 };
 ```
 
 * Run the server with `npm start` or `node app.js` (You can use `npm run watch` for the server to restart when you save file changes) at the directory of the project on your local computer. 
-=======
-  ```
-* Run the server with `npm start` or `node app.js`. Use `npm run watch` to have the server reload on file changes.
+
 
 #### Build the server and the front-end
 There are really two applications in one repo here. Right now we're OK with that because we're moving quick to get done with the prototypal phase of the project.
@@ -89,7 +86,6 @@
 0. It lives in `/assets/app`
 
 You can use `npm run dev` to get the project built and running. This will set up `watchify` to run when front end files change and will set up the server to reload on any file change (front end included)
->>>>>>> 17b4eece
 
 ## Architecture
 
