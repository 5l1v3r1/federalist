/*
 * for materialize sticky footer
 * http://materializecss.com/footer.html
 */

body {
  display: flex;
  min-height: 100vh;
  flex-direction: column;
}
nav {
  margin-bottom: 20px;
}
main {
  flex: 1 0 auto;
}
.stage-bug {
  display: block;
  background: #f3f3f3;
  color: #333;
  border: 1px solid #d9d9d9;
  border-top: none;
  text-align: center;
  padding: .5em 0;
}

/* over write some of material.css */
.btn, .btn-large {
  text-transform: capitalize !important; /* if we're gonna do it, we're gonna do it */
}
input[type=text] {
  border: 1px solid #ccc;
  border-radius: 4px;
  padding-left: 5px;
}
select {
  display: block;
  border: 1px solid #ccc;
}
.card .card-title {
  color: black;
  font-size: 18px;
  font-weight: 400;
}
.card .card-content .card-title {
  line-height: 1em;
}
.card .card-action a {
  color: white;
}
.collapsible-body {
  display: block;
}
.card .card-action a {
  margin-right: 0;
}
<<<<<<< HEAD

/* get to actual app specific styling */
.editor-preload {
  margin: 0 auto;
}
.editor-preload > .col {
  text-align: center;
}
.preloader-wrapper {
  margin: 0 auto;
}
.editor {
  display: none;
=======
.collapsible-body p {
  margin: 20px;
  padding: 0;
>>>>>>> 86c62f1e
}<|MERGE_RESOLUTION|>--- conflicted
+++ resolved
@@ -54,7 +54,6 @@
 .card .card-action a {
   margin-right: 0;
 }
-<<<<<<< HEAD
 
 /* get to actual app specific styling */
 .editor-preload {
@@ -68,9 +67,8 @@
 }
 .editor {
   display: none;
-=======
+}
 .collapsible-body p {
   margin: 20px;
   padding: 0;
->>>>>>> 86c62f1e
 }