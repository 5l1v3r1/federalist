<<<<<<< HEAD
<div class="page-header">
  <h1>
    Edit content
    <span id="edit-button"></span>
  </h1>
=======
<div class="usa-grid">
  <div class="usa-width-two-thirds">
    <h1>Edit content of <%- owner %> / <%- repo %></h1>
  </div>
  <div class="usa-width-one-third">
    <a class="usa-button usa-button-big pull-right" id="add-page" alt="Add a new page" href="#" role="button">Add a new page</a>
  </div>
</div>
<div class="usa-grid">
  <ol class="breadcrumb">
  </ol>
>>>>>>> 18aea5d6
</div>

<div class="usa-grid" id="edit-content">
</div><|MERGE_RESOLUTION|>--- conflicted
+++ resolved
@@ -1,10 +1,3 @@
-<<<<<<< HEAD
-<div class="page-header">
-  <h1>
-    Edit content
-    <span id="edit-button"></span>
-  </h1>
-=======
 <div class="usa-grid">
   <div class="usa-width-two-thirds">
     <h1>Edit content of <%- owner %> / <%- repo %></h1>
@@ -16,7 +9,6 @@
 <div class="usa-grid">
   <ol class="breadcrumb">
   </ol>
->>>>>>> 18aea5d6
 </div>
 
 <div class="usa-grid" id="edit-content">
