var fs = require('fs');

var Backbone = window.B = require('backbone');
var _ = require('underscore');
var yaml = require('yamljs');

var CodeMirror = require('codemirror');
require('codemirror/mode/yaml/yaml');

var createProseMirror = require('./prosemirror/create');

var decodeB64 = require('../../helpers/encoding').decodeB64;

var Document = require('../../models/Document');

var templateHtml = fs.readFileSync(__dirname + '/../../templates/editor/file.html').toString();

var EditorView = Backbone.View.extend({
  tagName: 'div',
  events: {
    'click [data-action=save-content]': 'saveDocument'
  },
  template: _.template(templateHtml),
  initialize: function (opts) {
    var self      = this,
<<<<<<< HEAD
        raw       = decodeB64(this.model.attributes.json.content),
        content   = this.cleanContent(raw),
        file      = [
                      self.model.get('owner'),
                      self.model.get('repoName'),
                      self.model.get('branch'),
                      self.model.get('file')
                    ].join('/'),
        settingsEditorEl, contentEditorEl;
=======
        raw, content, settingsEditorEl, contentEditorEl;
>>>>>>> a830a1dd

    this.editors = {};
    this.path = opts.path;
    this.isNewPage = opts.isNewPage || false;

    this.model.on('github:commit:success', this.saveSuccess.bind(this));
    this.model.on('github:commit:error', this.saveFailure.bind(this));

    if (!this.isNewPage) {
      raw = decodeB64(this.model.attributes.json.content);
      content = this.cleanContent(raw);
      this.doc = new Document({
        fileExt: this.model.get('file').split('.')[1],
        content: content
      });
    }
    else {
      this.doc = new Document({
        fileExt: 'md',
        content: ['---', this.model.getDefaults(), '---', '\n'].join('\n')
      })
    }

    this.$el.html(this.template({ fileName: this.model.get('file') }));

    settingsEditorEl = this.$('[data-target=metadata]')[0];
    this.editors.settings = CodeMirror(settingsEditorEl, {
      lineNumbers: true,
      mode: "yaml",
      tabSize: 2
    });

    if (this.doc.frontMatter) {
      this.editors.settings.doc.setValue(this.doc.frontMatter);
    }

    contentEditorEl = this.$('[data-target=content]')[0];
    try {
      // try to load content into prosemirror
      this.editors.content = this.editors.content || createProseMirror(contentEditorEl);
      this.editors.content.setContent(this.doc.content || '', 'markdown');
    }
    catch (e) {
      // if prosemirror errors out, use codemirror
      $(contentEditorEl).empty(); // remove prosemirror
      this.editors.content = CodeMirror(contentEditorEl, {
        lineNumbers: true,
        lineWrapping: true
      });
      this.editors.content.doc.setValue(this.doc.content || '');
    }

    if (!this.doc.content) $(contentEditorEl).hide();

    io.socket.get('/v0/site/lock', { file: file }, function(data) {
      self.socket = data.id;
      io.socket.on('change', self.lockContent.bind(self));
      federalist.once('route', function() {
        io.socket.get('/v0/site/unlock', { file: file });
      });
    });

    return this;
  },

  lockContent: function(data) {
    if (data.subscribers && data.subscribers[0] !== this.socket) {
      var message = 'Another user is editing this file. Once they finish, this page will unlock and you will be able to edit it.';

      this.locked = true;

      $('.alert-container').html(
        '<div class="usa-grid"><div class="usa-alert usa-alert-error" role="alert">' +
          message +
        '</div></div>'
      )[0].scrollIntoView();
      console.log('locked');
    } else {
      if (this.locked) {
        this.locked = false;
        Backbone.history.loadUrl();
      }
      $('.alert-container').html('');
      console.log('unlocked');
    }
  },

  render: function () {
    var self = this;

    window.setTimeout(function() {
      self.editors.settings.refresh();
      if (self.editors.content && self.editors.content.refresh) {
        self.editors.content.refresh();
      }
    }, 0);

    return this;
  },
  /**
   * Replace {{ site.baseurl }} with Github URL so assets load
   *
   * @param {string} content
   * @return {string} content - with replaced baseUrls
   */
  cleanContent: function (content) {
    var baseUrl = ["https://raw.githubusercontent.com",
                    this.model.owner,
                    this.model.name,
                    this.model.branch
                  ].join('/');

    content = content.replace(/{{ site.baseurl }}/g, baseUrl);
    return content;
  },
  saveSuccess: function (e) {
    this.$('#save-status-result').removeClass('label-danger');
    this.$('#save-status-result').addClass('label-success');
    this.$('#save-status-result').text('Yay, the save was successful!');

    setTimeout(function() {
      $('#save-status-result').hide();
    }, 3000);
  },
  saveFailure: function (e) {
    var messages = {
          0:   'The internet is not connected. Please check your connection.',
          404: 'Whoops, looks like this page can not be found.',
          409: 'Uh oh, there was a conflict when saving',
          422: 'Github is missing something'
        },
        status = messages[e.response] || 'That hasn\'t happened before';

    this.$('#save-status-result').removeClass('label-success');
    this.$('#save-status-result').addClass('label-danger');

    this.$('#save-status-result').text(status);
  },
  saveDocument: function (e) {
    var self = this, settings, content, pageTitle;

    e.preventDefault(); e.stopPropagation();

    this.$('#save-status-result').show();
    this.$('#save-status-result').removeClass('label-success');
    this.$('#save-status-result').removeClass('label-danger');
    this.$('#save-status-result').text('Saving...');

    if (this.editors.content && this.editors.content.content) {
      // ProseMirror is loaded as content editor
      content = this.editors.content.getContent('markdown');
    }
    else if (this.editors.content) {
      // CodeMirror is loaded as content editor
      content = this.editors.content.doc.getValue();
    }

    this.doc.frontMatter = false;
    settings = this.editors.settings.doc.getValue();
    if (settings) this.doc.frontMatter = settings;
    if (content) this.doc.content = content;

    if (this.isNewPage) {
      try {
        pageTitle = fileNameFromTitle(yaml.parse(settings)['title']);
      } catch (e) {
        pageTitle = (new Date()).getTime().toString();
      }

      pageTitle = [pageTitle.replace(/\W/g, '-'), 'md'].join('.');

      this.listenToOnce(this.model, 'github:commit:success', function(m){
        var owner = self.model.get('owner'),
            repoName  = self.model.get('repoName'),
            branch = self.model.get('branch'),
            url = ['#edit', owner, repoName, branch, m.request.path].join('/');

        window.location.hash = url;
      });

      this.model.commit({
        path: ['pages', pageTitle].join('/'),
        content: this.doc.toMarkdown(),
        message: 'Created ' + ['pages', pageTitle].join('/')
      });
    }
    else {
      this.model.commit({
        content: this.doc.toMarkdown(),
        message: this.$('#save-content-message').val()
      });
    }

    return this;
  }
});

function fileNameFromTitle (title) {
  var unique = (new Date()).valueOf();
  title = title || new String(unique);

  return title.toLowerCase()
}

module.exports = EditorView;<|MERGE_RESOLUTION|>--- conflicted
+++ resolved
@@ -1,6 +1,6 @@
 var fs = require('fs');
 
-var Backbone = window.B = require('backbone');
+var Backbone = require('backbone');
 var _ = require('underscore');
 var yaml = require('yamljs');
 
@@ -23,19 +23,13 @@
   template: _.template(templateHtml),
   initialize: function (opts) {
     var self      = this,
-<<<<<<< HEAD
-        raw       = decodeB64(this.model.attributes.json.content),
-        content   = this.cleanContent(raw),
         file      = [
                       self.model.get('owner'),
                       self.model.get('repoName'),
                       self.model.get('branch'),
                       self.model.get('file')
                     ].join('/'),
-        settingsEditorEl, contentEditorEl;
-=======
         raw, content, settingsEditorEl, contentEditorEl;
->>>>>>> a830a1dd
 
     this.editors = {};
     this.path = opts.path;
