--- conflicted
+++ resolved
@@ -17,13 +17,7 @@
 var EditorView = Backbone.View.extend({
   tagName: 'div',
   events: {
-<<<<<<< HEAD
-    'click [data-tab]': 'toggleAreas',
-    'click [data-action=save-confirm]': 'saveDocument',
-    'click [data-action=save-cancel]': 'cancelSave'
-=======
     'click [data-action=save-content]': 'saveDocument'
->>>>>>> 18aea5d6
   },
   template: _.template(templateHtml),
   initialize: function (opts) {
@@ -94,7 +88,6 @@
 
     return this;
   },
-<<<<<<< HEAD
   /**
    * Replace {{ site.baseurl }} with Github URL so assets load
    *
@@ -133,8 +126,6 @@
 
     return this;
   },
-=======
->>>>>>> 18aea5d6
   saveSuccess: function (e) {
     this.$('#save-status-result').removeClass('label-danger');
     this.$('#save-status-result').addClass('label-success');
