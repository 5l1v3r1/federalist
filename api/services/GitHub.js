const octokit = require('@octokit/rest');
const config = require('../../config');
const { User } = require('../models');

const createRepoForOrg = (github, options) =>
  github.repos.createForOrg(options);

const createRepoForUser = (github, options) =>
  github.repos.create(options);

const createWebhook = (github, options) =>
  github.repos.createHook(options);

const getOrganizations = github =>
  github.users.getOrgs({}).then(orgs => orgs.data);

const getRepository = (github, options) =>
  github.repos.get(options).then(repos => repos.data);

const getBranch = (github, { owner, repo, branch }) =>
  github.repos.getBranch({ owner, repo, branch }).then(branchInfo => branchInfo.data);

const githubClient = accessToken => new Promise((resolve) => {
  const client = octokit();
  client.authenticate({
    type: 'oauth',
    token: accessToken,
  });
  resolve(client);
});

const parseGithubErrorMessage = (error) => {
  let githubError = 'Encountered an unexpected GitHub error';

  try {
    githubError = JSON.parse(error.message).errors[0].message;
  } catch (e) {
    try {
      githubError = JSON.parse(error.message).message;
    } catch (e2) { /* noop */ }
  }

  return githubError;
};

const handleCreateRepoError = (err) => {
  const error = err;

  const REPO_EXISTS_MESSAGE = 'name already exists on this account';

  const githubError = parseGithubErrorMessage(error);

  if (githubError === REPO_EXISTS_MESSAGE) {
    error.status = 400;
    error.message = 'A repo with that name already exists.';
  } else if (githubError && error.code === 403) {
    error.status = 400;
    error.message = githubError;
  }

  throw error;
};

const handleWebhookError = (err) => {
  const error = err;
  const HOOK_EXISTS_MESSAGE = 'Hook already exists on this repository';
  const NO_ACCESS_MESSAGE = 'Not Found';
  const NO_ADMIN_ACCESS_ERROR_MESSAGE = 'You do not have admin access to this repository';

  const githubError = parseGithubErrorMessage(error);

  if (githubError === HOOK_EXISTS_MESSAGE) {
    // noop
  } else if (githubError === NO_ACCESS_MESSAGE) {
    const adminAccessError = new Error(NO_ADMIN_ACCESS_ERROR_MESSAGE);
    adminAccessError.status = 400;
    throw adminAccessError;
  } else {
    throw error;
  }
};

const sendCreateGithubStatusRequest = (github, options) =>
  github.repos.createStatus(options);

<<<<<<< HEAD
const getOrganizationMembers = (github, org, role = 'all', page = 1) =>
  github.orgs.listMembers({ org, per_page: 100, page, role })
    .then(orgs => Promise.resolve(orgs.data));

const getNextOrganizationMembers = (github, org, role = 'all', page = 1, allMembers = []) =>
  getOrganizationMembers(github, org, role, page)
    .then((members) => {
      if (members.length > 0) {
        allMembers = allMembers.concat(members);  // eslint-disable-line no-param-reassign
        return getNextOrganizationMembers(github, org, role, page + 1, allMembers);
      }
      return Promise.resolve(allMembers);
    });

/* eslint-disable camelcase */
const getTeamMembers = (github, team_id, page = 1) =>
  github.teams.listMembers({ team_id, per_page: 100, page }).then(teams => teams.data);

const getNextTeamMembers = (github, team_id, page = 1, allMembers = []) =>
  getTeamMembers(github, team_id, page)
    .then((members) => {
      if (members.length > 0) {
        allMembers = allMembers.concat(members);  // eslint-disable-line no-param-reassign
        return getNextTeamMembers(github, team_id, page + 1, allMembers);
      }
      return Promise.resolve(allMembers);
    });
/* eslint-enable camelcase */

const removeOrganizationMember = (github, org, username) =>
  github.orgs.removeMember({ org, username });
=======
const getRepositories = (github, page = 1) =>
  github.repos.getAll({ per_page: 100, page })
    .then(repos => Promise.resolve(repos.data));

const getNextRepositories = (github, page = 1, allRepos = []) =>
  getRepositories(github, page)
    .then((repos) => {
      if (repos.length > 0) {
        allRepos = allRepos.concat(repos);  // eslint-disable-line no-param-reassign
        return getNextRepositories(github, page + 1, allRepos);
      }
      return Promise.resolve(allRepos);
    });

const getCollaborators = (github, owner, repo, page = 1) =>
  github.repos.getCollaborators({ owner, repo, per_page: 100, page })
    .then(collabs => Promise.resolve(collabs.data));

const getNextCollaborators = (github, owner, repo, page = 1, allCollabs = []) =>
  getCollaborators(github, owner, repo, page)
    .then((collabs) => {
      if (collabs.length > 0) {
        allCollabs = allCollabs.concat(collabs);  // eslint-disable-line no-param-reassign
        return getNextCollaborators(github, owner, repo, page + 1, allCollabs);
      }
      return Promise.resolve(allCollabs);
    });
>>>>>>> e25db7a9

module.exports = {
  checkPermissions: (user, owner, repo) =>
    githubClient(user.githubAccessToken)
      .then(github => getRepository(github, { owner, repo, username: user.username }))
      .then(repository => repository.permissions),

  checkOrganizations: (user, orgName) =>
    githubClient(user.githubAccessToken)
    .then(github => getOrganizations(github))
    .then(orgs => orgs.some(org => org.login.toLowerCase() === orgName)),

  createRepo: (user, owner, repository) =>
    githubClient(user.githubAccessToken)
      .then((github) => {
        if (user.username.toLowerCase() === owner.toLowerCase()) {
          return createRepoForUser(github, {
            name: repository,
          });
        }

        return createRepoForOrg(github, {
          name: repository,
          org: owner,
        });
      })
      .catch(handleCreateRepoError),

  getRepository: (user, owner, repo) =>
    githubClient(user.githubAccessToken)
      .then(github => getRepository(github, { owner, repo }))
      .catch((err) => {
        if (err.status === 404) {
          return null;
        }
        throw err;
      }),

  getBranch: (user, owner, repo, branch) =>
    githubClient(user.githubAccessToken)
    .then(github => getBranch(github, { owner, repo, branch }))
    .catch((err) => {
      if (err.status === 404) {
        return null;
      }
      throw err;
    }),

  setWebhook: (site, user) => {
    const userId = user.id || user;

    return User.findById(userId)
      .then(fetchedFederalistUser => githubClient(fetchedFederalistUser.githubAccessToken))
      .then(github => createWebhook(github, {
        owner: site.owner,
        repo: site.repository,
        name: 'web',
        active: true,
        config: {
          url: config.webhook.endpoint,
          secret: config.webhook.secret,
          content_type: 'json',
        },
      }))
      .catch(handleWebhookError);
  },

  validateUser: (accessToken) => {
    const approvedOrgs = config.passport.github.organizations || [];

    return githubClient(accessToken)
      .then(github => getOrganizations(github))
      .then((organizations) => {
        const approvedOrg = organizations.find(organization =>
          approvedOrgs.indexOf(organization.id) >= 0
        );

        if (!approvedOrg) {
          throw new Error('Unauthorized');
        }
      });
  },

  sendCreateGithubStatusRequest: (accessToken, options) =>
    githubClient(accessToken)
      .then(github => sendCreateGithubStatusRequest(github, options)),

<<<<<<< HEAD
  getOrganizationMembers: (accessToken, organization, role = 'all') =>
    githubClient(accessToken)
      .then(github => getNextOrganizationMembers(github, organization, role)),

  getTeamMembers: (accessToken, teamId) =>
    githubClient(accessToken)
      .then(github => getNextTeamMembers(github, teamId)),

  removeOrganizationMember: (accessToken, organization, member) =>
    githubClient(accessToken)
      .then(github => removeOrganizationMember(github, organization, member))
      .catch((err) => {
        if (err.code === 404) {
          return null;
        }
        throw err;
      }),
=======
  getRepositories: accessToken =>
    githubClient(accessToken)
      .then(github => getNextRepositories(github)),

  getCollaborators: (accessToken, owner, repo) =>
    githubClient(accessToken)
      .then(github => getNextCollaborators(github, owner, repo)),
>>>>>>> e25db7a9
};<|MERGE_RESOLUTION|>--- conflicted
+++ resolved
@@ -83,7 +83,6 @@
 const sendCreateGithubStatusRequest = (github, options) =>
   github.repos.createStatus(options);
 
-<<<<<<< HEAD
 const getOrganizationMembers = (github, org, role = 'all', page = 1) =>
   github.orgs.listMembers({ org, per_page: 100, page, role })
     .then(orgs => Promise.resolve(orgs.data));
@@ -115,7 +114,7 @@
 
 const removeOrganizationMember = (github, org, username) =>
   github.orgs.removeMember({ org, username });
-=======
+
 const getRepositories = (github, page = 1) =>
   github.repos.getAll({ per_page: 100, page })
     .then(repos => Promise.resolve(repos.data));
@@ -143,7 +142,6 @@
       }
       return Promise.resolve(allCollabs);
     });
->>>>>>> e25db7a9
 
 module.exports = {
   checkPermissions: (user, owner, repo) =>
@@ -231,7 +229,6 @@
     githubClient(accessToken)
       .then(github => sendCreateGithubStatusRequest(github, options)),
 
-<<<<<<< HEAD
   getOrganizationMembers: (accessToken, organization, role = 'all') =>
     githubClient(accessToken)
       .then(github => getNextOrganizationMembers(github, organization, role)),
@@ -249,7 +246,7 @@
         }
         throw err;
       }),
-=======
+
   getRepositories: accessToken =>
     githubClient(accessToken)
       .then(github => getNextRepositories(github)),
@@ -257,5 +254,4 @@
   getCollaborators: (accessToken, owner, repo) =>
     githubClient(accessToken)
       .then(github => getNextCollaborators(github, owner, repo)),
->>>>>>> e25db7a9
 };