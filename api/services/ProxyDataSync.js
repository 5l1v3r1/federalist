// use dynamodb helper to write items to dynamodb
const { DynamoDBDocumentHelper } = require('./DynamoDBDocumentHelper');
const config = require('../../config');

const tableName = config.app.proxySiteTable;
const siteKey = 'Id';
const getSiteKey = site => site.subdomain;

const siteToItem = (site) => {
  const item = {
    Settings: {
      BucketName: site.awsBucketName,
      BucketRegion: site.awsBucketRegion,
    },
    UpdatedAt: new Date().toISOString(),
    SiteUpdatedAt: site.updatedAt.toISOString(),
  };

<<<<<<< HEAD
  if (site.config.basicAuth && site.config.basicAuth.username && site.config.basicAuth.password) {
    item.settings.basicAuth = site.config.basicAuth;
=======
  if (site.id % 2) { // test - set for odd ids
    item.Settings.BasicAuth = {
      Username: site.owner.toLowerCase(),
      Password: site.repository.toLowerCase(),
    };
>>>>>>> 24234b14
  }

  item[siteKey] = getSiteKey(site);
  return item;
};

const removeSite = (site) => {
  const docClient = new DynamoDBDocumentHelper(config.dynamoDB);
  const key = { [siteKey]: getSiteKey(site) };
  return docClient.delete(tableName, key);
};

const saveSite = (site) => {
  const docClient = new DynamoDBDocumentHelper(config.dynamoDB);
  const item = siteToItem(site);
  return docClient.put(tableName, item);
};

const saveSites = (sites) => {
  const docClient = new DynamoDBDocumentHelper(config.dynamoDB);
  const items = sites.map(site => ({ PutRequest: { Item: siteToItem(site) } }));
  return docClient.batchWrite(tableName, items);
};

module.exports = {
  saveSite, saveSites, removeSite, siteToItem, getSiteKey,
};<|MERGE_RESOLUTION|>--- conflicted
+++ resolved
@@ -16,16 +16,8 @@
     SiteUpdatedAt: site.updatedAt.toISOString(),
   };
 
-<<<<<<< HEAD
   if (site.config.basicAuth && site.config.basicAuth.username && site.config.basicAuth.password) {
-    item.settings.basicAuth = site.config.basicAuth;
-=======
-  if (site.id % 2) { // test - set for odd ids
-    item.Settings.BasicAuth = {
-      Username: site.owner.toLowerCase(),
-      Password: site.repository.toLowerCase(),
-    };
->>>>>>> 24234b14
+    item.Settings.BasicAuth = site.config.basicAuth;
   }
 
   item[siteKey] = getSiteKey(site);
