const getEnv = require('../config/features');

const Flags = {
  /*
    All feature flags must be explicitly added here so they can be exported
    and referred to as Flags.<FEATURE_NAME>
    Ex.
    FEATURE_AWESOME_FEATURE: 'FEATURE_AWESOME_FEATURE',
    */
<<<<<<< HEAD
  FEATURE_PROXY_EDGE_DYNAMO:  'FEATURE_PROXY_EDGE_DYNAMO',
  FEATURE_PROXY_EDGE_LINKS:  'FEATURE_PROXY_EDGE_LINKS',
=======
  FEATURE_ADMIN_AUTH: 'FEATURE_ADMIN_AUTH',
>>>>>>> 64c3e6b4
};

const TRUTHY_VALUES = [true, 'True', 'true', 'TRUE'];

function readEnv(envVar) {
  return getEnv()[envVar];
}

class UnknownFeatureFlagError extends Error {
  constructor(flag, ...args) {
    const flagsStr = Object.keys(Flags).map(f => `\n- ${f}`).join('');
    const msg = `Requested feature status for unknown feature flag '${flag}'. Available flags are:${flagsStr}`;
    super(msg, ...args);
  }
}

function enabled(flag) {
  if (!Object.keys(Flags).includes(flag)) {
    throw new UnknownFeatureFlagError(flag);
  }

  return TRUTHY_VALUES.includes(readEnv(flag));
}

module.exports = {
  enabled, Flags, UnknownFeatureFlagError,
};<|MERGE_RESOLUTION|>--- conflicted
+++ resolved
@@ -7,12 +7,9 @@
     Ex.
     FEATURE_AWESOME_FEATURE: 'FEATURE_AWESOME_FEATURE',
     */
-<<<<<<< HEAD
   FEATURE_PROXY_EDGE_DYNAMO:  'FEATURE_PROXY_EDGE_DYNAMO',
   FEATURE_PROXY_EDGE_LINKS:  'FEATURE_PROXY_EDGE_LINKS',
-=======
   FEATURE_ADMIN_AUTH: 'FEATURE_ADMIN_AUTH',
->>>>>>> 64c3e6b4
 };
 
 const TRUTHY_VALUES = [true, 'True', 'true', 'TRUE'];
