--- conflicted
+++ resolved
@@ -194,15 +194,13 @@
       type: DataTypes.STRING,
       allowNull: false,
     },
-<<<<<<< HEAD
     repoLastVerified: {
       type: DataTypes.DATE,
-=======
+    },
     buildStatus: {
       type: DataTypes.ENUM,
       values: ['active', 'inactive'],
       defaultValue: 'active',
->>>>>>> f3460499
     },
   }, {
     tableName: 'site',
