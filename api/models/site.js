const { branchRegex, parseSiteConfigs, isEmptyOrUrl } = require('../utils/validators');

const afterValidate = (site) => {
  if (site.defaultBranch === site.demoBranch) {
    const error = new Error('Default branch and demo branch cannot be the same');
    error.status = 403;
    throw error;
  }
  if (site.domain && site.domain === site.demoDomain) {
    const error = new Error('Domain and demo domain cannot be the same');
    error.status = 403;
    throw error;
  }
};

const validationFailed = (site, options, validationError) => {
  const messages = validationError.errors.map(err => `${err.path}: ${err.message}`);

  const error = new Error(messages.join('\n'));
  error.status = 403;
  throw error;
};

const associate = ({
  Site,
  Build,
  User,
  UserAction,
  SiteUser,
  UserEnvironmentVariable,
}) => {
  Site.hasMany(Build, {
    foreignKey: 'site',
  });
  Site.belongsToMany(User, {
    through: SiteUser,
    foreignKey: 'site_users',
    timestamps: false,
  });
  Site.hasMany(UserAction, {
    as: 'userActions',
    foreignKey: 'siteId',
  });
  Site.hasMany(UserEnvironmentVariable, {
    foreignKey: 'siteId',
  });
};

const beforeValidate = (site) => {
  if (site.repository) {
    site.repository = site.repository.toLowerCase(); // eslint-disable-line no-param-reassign
  }
  if (site.owner) {
    site.owner = site.owner.toLowerCase(); // eslint-disable-line no-param-reassign
  }

  const siteConfigs = {
    defaultConfig: { value: site.defaultConfig, label: 'Site configuration' },
    demoConfig: { value: site.demoConfig, label: 'Demo configuration' },
    previewConfig: { value: site.previewConfig, label: 'Preview configuration' },
  };

  Object.assign(site, parseSiteConfigs(siteConfigs));
};

function isEmptyOrBranch(value) {
  if (value && value.length && !branchRegex.test(value)) {
    throw new Error('Invalid branch name — branches can only contain alphanumeric characters, underscores, and hyphens.');
  }
}

module.exports = (sequelize, DataTypes) => {
  const Site = sequelize.define('Site', {
    demoBranch: {
      type: DataTypes.STRING,
      validate: {
        isEmptyOrBranch,
      },
    },
    demoDomain: {
      type: DataTypes.STRING,
      validate: {
        isEmptyOrUrl,
      },
    },
    defaultConfig: {
      type: DataTypes.JSONB,
    },
    defaultBranch: {
      type: DataTypes.STRING,
      defaultValue: 'master',
      validate: {
        isEmptyOrBranch,
      },
    },
    domain: {
      type: DataTypes.STRING,
      validate: {
        isEmptyOrUrl,
      },
    },
    engine: {
      type: DataTypes.ENUM,
      values: ['hugo', 'jekyll', 'node.js', 'static'],
      defaultValue: 'static',
    },
    owner: {
      type: DataTypes.STRING,
      allowNull: false,
    },
    previewConfig: {
      type: DataTypes.JSONB,
    },
    demoConfig: {
      type: DataTypes.JSONB,
    },
    publishedAt: {
      type: DataTypes.DATE,
    },
    repository: {
      type: DataTypes.STRING,
      allowNull: false,
    },
    repoLastVerified: {
      type: DataTypes.DATE,
    },
    buildStatus: {
      type: DataTypes.ENUM,
      values: ['active', 'inactive'],
      defaultValue: 'active',
    },
    s3ServiceName: {
      type: DataTypes.STRING,
      allowNull: false,
    },
    awsBucketName: {
      type: DataTypes.STRING,
      allowNull: false,
    },
    awsBucketRegion: {
      type: DataTypes.STRING,
      allowNull: false,
    },
  }, {
    tableName: 'site',
    hooks: {
      beforeValidate,
      afterValidate,
      validationFailed,
    },
    paranoid: true,
<<<<<<< HEAD
    getterMethods: {
      subdomain() {
        return this.s3ServiceName;
      },
=======
    scopes: {
      forUser: (user, User) => ({
        include: [{
          model: User,
          required: true,
          where: {
            id: user.id,
          },
        }],
      }),
>>>>>>> 4612a1ca
    },
  });

  Site.associate = associate;

  Site.withUsers = id => Site.findByPk(id, { include: [sequelize.models.User] });

  return Site;
};<|MERGE_RESOLUTION|>--- conflicted
+++ resolved
@@ -149,12 +149,12 @@
       validationFailed,
     },
     paranoid: true,
-<<<<<<< HEAD
+
     getterMethods: {
       subdomain() {
         return this.s3ServiceName;
       },
-=======
+    },
     scopes: {
       forUser: (user, User) => ({
         include: [{
@@ -165,7 +165,6 @@
           },
         }],
       }),
->>>>>>> 4612a1ca
     },
   });
 
