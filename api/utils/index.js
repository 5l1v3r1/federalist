const fs = require('fs');
const path = require('path');
const moment = require('moment');

const config = require('../../config');
const { logger } = require('../../winston');

function filterEntity(res, name, field = 'name') {
  let errMsg = `Not found: Entity @${field} = ${name}`;
  const filtered = res.resources.filter(item => item.entity[field] === name);
  if (filtered.length === 0) {
    const error = new Error(errMsg);
    error.name = name;
    return Promise.reject(error);
  }
  if (name === 'basic-public') {
    const servicePlan = filtered.find(f => f.entity.unique_id === config.app.s3ServicePlanId);
    if (!servicePlan) {
      errMsg = `${errMsg} @basic-public service plan = (${config.app.s3ServicePlanId})`;
      const error = new Error(errMsg);
      error.name = name;
      return Promise.reject(error);
    }
    return servicePlan;
  }
  return filtered[0];
}

function firstEntity(res, name) {
  if (res.resources.length === 0) {
<<<<<<< HEAD
    const error = new Error('Not found');
    error.name = name;
    return Promise.reject(error);
=======
    throw new Error(JSON.stringify({
      message: 'Not found',
      name,
    }));
>>>>>>> 73f3bea0
  }

  return res.resources[0];
}

function generateS3ServiceName(owner, repository) {
  if (!owner || !repository) return undefined;

  const format = str => str
    .toString()
    .toLowerCase()
    .split(' ')
    .join('-');

  const serviceName = `o-${format(owner)}-r-${format(repository)}`;

  if (serviceName.length < 47) {
    return serviceName;
  }

  function makeId() {
    let result = '';
    const characters = 'abcdefghijklmnopqrstuvwxyz0123456789';
    const charactersLength = characters.length;
    for (let i = 0; i < 6; i += 1) {
      result += characters.charAt(Math.floor(Math.random() * charactersLength));
    }
    return result;
  }

  const slicedServiceName = `${serviceName.slice(0, 39)}-${makeId()}`;
  return slicedServiceName;
}

function isPastAuthThreshold(authDate) {
  return moment().isAfter(
    moment(authDate).add(config.policies.authRevalidationMinutes, 'minutes')
  );
}

function getDirectoryFiles(dir, existingFileList) {
  let fileList = existingFileList || [];
  fs.readdirSync(dir).forEach((file) => {
    fileList = fs.statSync(path.join(dir, file)).isDirectory()
      ? getDirectoryFiles(path.join(dir, file), fileList)
      : fileList.concat(path.join(dir, file));
  });
  return fileList;
}

function loadDevelopmentManifest() {
  const webpackConfig = require('../../webpack.development.config.js'); // eslint-disable-line global-require
  const { filename: jsFilename, publicPath } = webpackConfig.output;

  // This requires that MiniCssExtractPlugin be the first plugin in the
  // development configuration!!!!!
  const cssFilename = webpackConfig.plugins[0].options.filename;

  return {
    'main.js': publicPath.slice(1) + jsFilename,
    'main.css': publicPath.slice(1) + cssFilename,
  };
}

function loadProductionManifest() {
  const manifestFile = 'webpack-manifest.json';
  if (!fs.existsSync(manifestFile)) {
    const msg = 'webpack-manifest.json does not exist. Have you run webpack (`yarn build`)?';
    logger.error(msg);
    throw new Error(msg);
  }
  return JSON.parse(fs.readFileSync(manifestFile, 'utf-8'));
}

function loadAssetManifest() {
  return process.env.NODE_ENV === 'development'
    ? loadDevelopmentManifest() : loadProductionManifest();
}

function getSiteDisplayEnv() {
  if (config.app.app_env !== 'production') {
    return config.app.app_env;
  }
  return null;
}

function shouldIncludeTracking() {
  return config.app.app_env === 'production';
}

module.exports = {
  filterEntity,
  firstEntity,
  generateS3ServiceName,
  getDirectoryFiles,
  getSiteDisplayEnv,
  isPastAuthThreshold,
  loadAssetManifest,
  loadDevelopmentManifest,
  loadProductionManifest,
  shouldIncludeTracking,
};<|MERGE_RESOLUTION|>--- conflicted
+++ resolved
@@ -28,16 +28,9 @@
 
 function firstEntity(res, name) {
   if (res.resources.length === 0) {
-<<<<<<< HEAD
     const error = new Error('Not found');
     error.name = name;
-    return Promise.reject(error);
-=======
-    throw new Error(JSON.stringify({
-      message: 'Not found',
-      name,
-    }));
->>>>>>> 73f3bea0
+    throw error;
   }
 
   return res.resources[0];
